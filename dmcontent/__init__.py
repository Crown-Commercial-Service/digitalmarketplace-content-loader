from .content_loader import ContentLoader
from .errors import ContentTemplateError, QuestionNotFoundError
from .questions import ContentQuestion

<<<<<<< HEAD
__version__ = '3.1.2'
=======
__version__ = '3.4.0'
>>>>>>> c6cfadb5
<|MERGE_RESOLUTION|>--- conflicted
+++ resolved
@@ -2,8 +2,4 @@
 from .errors import ContentTemplateError, QuestionNotFoundError
 from .questions import ContentQuestion
 
-<<<<<<< HEAD
-__version__ = '3.1.2'
-=======
-__version__ = '3.4.0'
->>>>>>> c6cfadb5
+__version__ = '3.5.0'